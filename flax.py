--- conflicted
+++ resolved
@@ -29,11 +29,8 @@
                        'supervisor'])})
 
 
-<<<<<<< HEAD
 env.owner = 'www-data'
-=======
 env.branch = 'master'
->>>>>>> d6ac2a5a
 
 
 class Pip(object):
